import os

from mcp.server.fastmcp import FastMCP

from tools.account import register_account_tools
from tools.project import register_project_tools
from tools.project_collaboration import register_project_collaboration_tools
from tools.project_nodes import register_project_node_tools
from tools.compile import register_compile_tools
from tools.files import register_file_tools
from tools.backtests import register_backtest_tools
from tools.optimizations import register_optimization_tools
from tools.live import register_live_trading_tools
from tools.live_commands import register_live_trading_command_tools
from tools.object_store import register_object_store_tools
from tools.lean_versions import register_lean_version_tools
from tools.ai import register_ai_tools

transport = os.getenv('MCP_TRANSPORT', 'stdio')

# Initialize the FastMCP server.
<<<<<<< HEAD
mcp = FastMCP('quantconnect', version='0.1.0', host="0.0.0.0")
=======
mcp = FastMCP('quantconnect')
>>>>>>> 63056e9c

# Register all the tools.
registration_functions = [
    register_account_tools,
    register_project_tools,
    register_project_collaboration_tools,
    register_project_node_tools,
    register_compile_tools,
    register_file_tools,
    register_backtest_tools,
    register_optimization_tools,
    register_live_trading_tools,
    register_live_trading_command_tools,
    register_object_store_tools,
    register_lean_version_tools,
    register_ai_tools,
]
for f in registration_functions:
    f(mcp)

if __name__ == "__main__":
<<<<<<< HEAD
    # Initialize and run the server.
    mcp.run(transport=transport)
=======
    # Run the server.
    mcp.run(transport='stdio')
>>>>>>> 63056e9c
<|MERGE_RESOLUTION|>--- conflicted
+++ resolved
@@ -1,5 +1,4 @@
 import os
-
 from mcp.server.fastmcp import FastMCP
 
 from tools.account import register_account_tools
@@ -19,11 +18,7 @@
 transport = os.getenv('MCP_TRANSPORT', 'stdio')
 
 # Initialize the FastMCP server.
-<<<<<<< HEAD
 mcp = FastMCP('quantconnect', version='0.1.0', host="0.0.0.0")
-=======
-mcp = FastMCP('quantconnect')
->>>>>>> 63056e9c
 
 # Register all the tools.
 registration_functions = [
@@ -45,10 +40,5 @@
     f(mcp)
 
 if __name__ == "__main__":
-<<<<<<< HEAD
-    # Initialize and run the server.
-    mcp.run(transport=transport)
-=======
     # Run the server.
-    mcp.run(transport='stdio')
->>>>>>> 63056e9c
+    mcp.run(transport=transport)